--- conflicted
+++ resolved
@@ -57,34 +57,6 @@
     }
 }
 
-<<<<<<< HEAD
-impl AddToDb for CrawledPage {
-    /// Update the database entry for this [`CrawledPage`].
-    ///
-    /// This will update the row in the `pages` table that matches the
-    /// [`CrawledPage`]'s URL, setting its `html`, `title`, and marking
-    /// `is_crawled` as `TRUE`.
-    async fn add_to_db(&self, pool: &sqlx::PgPool) {
-        let query = r#"
-            UPDATE pages
-            SET html = $1,
-                title = $2,
-                is_crawled = TRUE
-            WHERE url = $3"#;
-
-        // Usually this will throw an error if the url is too large to store in
-        // the db. However, a large url usually redirects to somewhere else, so we
-        // can just ignore this error.
-        let _ = sqlx::query(query)
-            .bind(self.html.as_str())
-            .bind(self.title.clone())
-            .bind(self.url.to_string())
-            .execute(pool)
-            .await;
-    }
-}
-=======
->>>>>>> 02294110
 impl PartialEq<Page> for CrawledPage {
     fn eq(&self, other: &Page) -> bool {
         self.url == other.url
