use crawler::{crawler::Crawler, page::Page, utils::HttpServer};
use criterion::{Criterion, criterion_group, criterion_main};

/// Benchmark crawling a single page
fn bench_crawl_page(c: &mut Criterion) {
    // TODO: Move this setup code to a separate method
    let runtime = tokio::runtime::Builder::new_current_thread()
        .enable_all() // Will panic, for some reason...
        .build()
        .expect("Creating tokio runtime should not throw an error.");

    let index = std::path::PathBuf::from(env!("CARGO_MANIFEST_DIR"))
        .join("benches")
        .join("files")
        .join("index.html");

    c.bench_function("crawl_from_page", |b| {
        // iter_batched will run setup code after every iteration without measuring the setup time
        b.to_async(&runtime).iter_batched(
            || async {
                let server = HttpServer::new_with_filepath(index.clone());

                let page = Page::from(server.base_url());

<<<<<<< HEAD
            let crawler = Crawler::test_new(vec![page.clone()]).await;

            Crawler::crawl_page(page.clone(), crawler.context)
                .await
                .expect("`crawl_page` method should not throw an error.");
        })
=======
                let crawler = Crawler::test_new(vec![page.clone()]).await;

                (page, crawler)
            },
            |data| async {
                let (page, mut crawler) = data.await;

                crawler
                    .crawl_page(page.clone())
                    .await
                    .expect("`crawl_page` method should not throw an error.");
            },
            criterion::BatchSize::SmallInput,
        )
>>>>>>> ce868b90
    });
}

/// Benchmark crawling an entire site
fn bench_test_run(c: &mut Criterion) {
    let runtime = tokio::runtime::Builder::new_current_thread()
        .enable_all() // Will panic, for some reason...
        .build()
        .expect("Creating tokio runtime should not throw an error.");

    let index = std::path::PathBuf::from(env!("CARGO_MANIFEST_DIR"))
        .join("benches")
        .join("files")
        .join("index.html");

    c.bench_function("test_run", |b| {
        b.to_async(&runtime).iter_batched(
            || {
                let server = HttpServer::new_with_filepath(index.clone());

                let page = Page::from(server.base_url());

                runtime.block_on(async { Crawler::test_new(vec![page.clone()]).await })
            },
            |mut crawler| async move {
                let _ = crawler.run().await;
            },
            criterion::BatchSize::SmallInput,
        )
    });
}

criterion_group! {
    name = benches;
    // Sacrifice time for more consistent benchmarks
    config = Criterion::default()
        .sample_size(150)
        .measurement_time(std::time::Duration::from_secs(15))
        .warm_up_time(std::time::Duration::from_secs(5))
        .nresamples(200_000);
    targets = bench_crawl_page, bench_test_run
}

criterion_main!(benches);<|MERGE_RESOLUTION|>--- conflicted
+++ resolved
@@ -22,29 +22,19 @@
 
                 let page = Page::from(server.base_url());
 
-<<<<<<< HEAD
-            let crawler = Crawler::test_new(vec![page.clone()]).await;
-
-            Crawler::crawl_page(page.clone(), crawler.context)
-                .await
-                .expect("`crawl_page` method should not throw an error.");
-        })
-=======
                 let crawler = Crawler::test_new(vec![page.clone()]).await;
 
                 (page, crawler)
             },
             |data| async {
-                let (page, mut crawler) = data.await;
+                let (page, crawler) = data.await;
 
-                crawler
-                    .crawl_page(page.clone())
+                Crawler::crawl_page(page.clone(), crawler.context)
                     .await
                     .expect("`crawl_page` method should not throw an error.");
             },
             criterion::BatchSize::SmallInput,
         )
->>>>>>> ce868b90
     });
 }
 
@@ -62,15 +52,15 @@
 
     c.bench_function("test_run", |b| {
         b.to_async(&runtime).iter_batched(
-            || {
+            async || {
                 let server = HttpServer::new_with_filepath(index.clone());
 
                 let page = Page::from(server.base_url());
 
-                runtime.block_on(async { Crawler::test_new(vec![page.clone()]).await })
+                Crawler::test_new(vec![page.clone()]).await
             },
-            |mut crawler| async move {
-                let _ = crawler.run().await;
+            |crawler| async move {
+                let _ = crawler.await.run().await;
             },
             criterion::BatchSize::SmallInput,
         )
