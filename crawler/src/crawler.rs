--- conflicted
+++ resolved
@@ -1,9 +1,6 @@
 use std::{collections::HashSet, time::Duration};
 
-<<<<<<< HEAD
 use futures::{StreamExt, stream::FuturesUnordered};
-=======
->>>>>>> d4f14862
 use reqwest::{Client, ClientBuilder, StatusCode, Url, header::RETRY_AFTER};
 use scraper::{Html, Selector};
 
@@ -70,7 +67,6 @@
     /// - Returns `Ok` if no unrecoverable errors occur.
     /// - Returns `Err` if an untested fatal error happens.
     pub async fn run(&mut self) -> Result<(), CrawlerError> {
-<<<<<<< HEAD
         let mut futures = FuturesUnordered::new();
         let pool = &self.pool.clone();
 
@@ -102,10 +98,6 @@
         // Crawl the rest of the pages
         while let Some(crawled_page) = futures.next().await {
             match crawled_page {
-=======
-        while let Some(page) = self.queue.pop() {
-            match self.crawl_page(page.clone()).await {
->>>>>>> d4f14862
                 Ok(crawled_page) => {
                     if let Err(e) = crawled_page.add_to_db(pool).await {
                         log::error!("Error inserting into DB: {}", e);
@@ -130,7 +122,6 @@
     /// # Note
     /// Even though this is public, this method is meant to be used for benchmarks and tests only.
     pub async fn test_run(&mut self) -> Result<(), CrawlerError> {
-<<<<<<< HEAD
         let mut futures = FuturesUnordered::new();
 
         loop {
@@ -142,12 +133,6 @@
                     Err(e) => {
                         log::warn!("Crawl failed: {}", e);
                     }
-=======
-        while let Some(page) = self.queue.pop() {
-            match self.crawl_page_test(page.clone()).await {
-                Ok(_) => {
-                    log::info!("Crawl successful.");
->>>>>>> d4f14862
                 }
             }
 
