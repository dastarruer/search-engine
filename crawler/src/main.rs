use std::{fs, path::PathBuf};

use crawler::crawler::Crawler;
use crawler::page::Page;
<<<<<<< HEAD
use reqwest::Url;

#[cfg(feature = "logging")]
use flexi_logger::{Duplicate, FileSpec, Logger, WriteMode};

#[cfg(feature = "logging")]
=======
use flexi_logger::{Duplicate, Logger, WriteMode};
use reqwest::Url;

#[cfg(feature = "logging")]
use flexi_logger::FileSpec;

>>>>>>> fc8042a8
#[tokio::main]
async fn main() -> Result<(), Box<dyn std::error::Error>> {
    set_up_logging().await?;

    let mut crawler = Crawler::new(get_start_urls()).await;

    crawler.run().await?;

    Ok(())
}

<<<<<<< HEAD
#[cfg(not(feature = "logging"))]
#[tokio::main]
async fn main() -> Result<(), Box<dyn std::error::Error>> {
    let mut crawler = Crawler::new(get_start_urls()).await;

    crawler.run().await?;

    Ok(())
}

=======
>>>>>>> fc8042a8
#[cfg(feature = "logging")]
async fn set_up_logging() -> Result<(), Box<dyn std::error::Error>> {
    let log_dir = PathBuf::from(env!("CARGO_MANIFEST_DIR")).join("logs");

    let _logger = Logger::try_with_str("info")?
        .log_to_file(
            FileSpec::default()
                .directory(log_dir)
                .suppress_basename()
                .suffix("log"),
        )
        .duplicate_to_stdout(Duplicate::Info)
        .write_mode(WriteMode::BufferAndFlush)
        .start()?;

    Ok(())
}

// The only differnce with this is that it does not write log output to a file
#[cfg(not(feature = "logging"))]
async fn set_up_logging() -> Result<(), Box<dyn std::error::Error>> {
    let _logger = Logger::try_with_str("info")?
        .duplicate_to_stdout(Duplicate::Info)
        .write_mode(WriteMode::BufferAndFlush)
        .start()?;

    Ok(())
}

fn get_start_urls() -> Vec<Page> {
    let sites_txt_path = PathBuf::from(env!("CARGO_MANIFEST_DIR")).join("sites.txt");

    fs::read_to_string(sites_txt_path)
        .unwrap()
        .lines()
        .map(|url| Page::from(Url::parse(url).unwrap()))
        .collect()
}<|MERGE_RESOLUTION|>--- conflicted
+++ resolved
@@ -2,21 +2,12 @@
 
 use crawler::crawler::Crawler;
 use crawler::page::Page;
-<<<<<<< HEAD
-use reqwest::Url;
-
-#[cfg(feature = "logging")]
-use flexi_logger::{Duplicate, FileSpec, Logger, WriteMode};
-
-#[cfg(feature = "logging")]
-=======
 use flexi_logger::{Duplicate, Logger, WriteMode};
 use reqwest::Url;
 
 #[cfg(feature = "logging")]
 use flexi_logger::FileSpec;
 
->>>>>>> fc8042a8
 #[tokio::main]
 async fn main() -> Result<(), Box<dyn std::error::Error>> {
     set_up_logging().await?;
@@ -28,19 +19,6 @@
     Ok(())
 }
 
-<<<<<<< HEAD
-#[cfg(not(feature = "logging"))]
-#[tokio::main]
-async fn main() -> Result<(), Box<dyn std::error::Error>> {
-    let mut crawler = Crawler::new(get_start_urls()).await;
-
-    crawler.run().await?;
-
-    Ok(())
-}
-
-=======
->>>>>>> fc8042a8
 #[cfg(feature = "logging")]
 async fn set_up_logging() -> Result<(), Box<dyn std::error::Error>> {
     let log_dir = PathBuf::from(env!("CARGO_MANIFEST_DIR")).join("logs");
