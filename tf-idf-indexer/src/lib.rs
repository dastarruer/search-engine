pub mod utils;

use sqlx::Row;
use std::collections::{HashMap, HashSet, VecDeque};

use once_cell::sync::Lazy;
use ordered_float::OrderedFloat;
use scraper::{Html, Selector};

static BODY_SELECTOR: Lazy<Selector> = Lazy::new(|| Selector::parse("body").unwrap());

static STOP_WORDS: Lazy<HashSet<StopWordTerm>> = Lazy::new(|| {
    stop_words::get(stop_words::LANGUAGE::English)
        .iter()
        .copied()
        .map(StopWordTerm::new)
        .collect()
});

mod helper {
    #[allow(non_camel_case_types)]
    pub type f32_helper = f32;
}
#[allow(non_camel_case_types)]
// This float type allows us to implement `Hash` and `Eq` for `Term`, so we can put it in a `HashSet`
type ordered_f32 = ordered_float::OrderedFloat<helper::f32_helper>;

#[derive(PartialEq, Eq, Debug, Clone)]
pub struct Term {
    pub term: String,

    /// The Inverse Document Frequency of a term.
    ///
    /// This measures how rare a term is across documents (which are referred to as pages here). If the term appears in many pages, then the IDF is low. If the term only appears in one or two pages, the IDF is high.
    idf: ordered_f32,

    /// The amount of pages that contain this term. Used for calculating [`Term::idf`].
    page_frequency: i32,

    /// The TF scores of each [`Page`], stored as <[`Page::id`]>:`<TF of term in a page>`.
    ///
    /// TF is measured as the term frequency of a [`Term`], or how many times a
    /// term appears in a given [`Page`].
    tf_scores: HashMap<i32, ordered_f32>,

    /// The TF-IDF scores of each [`i32`], stored as <[`Page::id`]>:<TF-IDF of term in a [`Page`]>.
    ///
    /// TF-IDF is measured as the term frequency of a [`Term`] in a [`Page`] multiplied by [`Term::idf`].
    tf_idf_scores: HashMap<i32, ordered_f32>,
}

// Manually implement the Hash trait since HashMap does not implement Hash
impl std::hash::Hash for Term {
    fn hash<H: std::hash::Hasher>(&self, state: &mut H) {
        // Just hash the term instead of anything else
        self.term.to_lowercase().hash(state);
    }
}

impl Term {
    pub fn new(term: String) -> Self {
        Term {
            term,
            idf: ordered_float::OrderedFloat(0.0),
            page_frequency: 0,
            tf_scores: HashMap::new(),
            tf_idf_scores: HashMap::new(),
        }
    }

    /// Find the number of times that a [`Term`] appears in a given piece of text.
    ///
    /// This is called the *term frequency* of a term. This is useful when
    /// calculating the TF-IDF score of a term, which is used to check how
    /// frequent a [`Term`] is in one page, and how rare it is in other
    /// pages.
    fn get_tf(&self, terms: &[Term]) -> ordered_f32 {
        ordered_float::OrderedFloat(
            terms
                .iter()
                .filter(|t| t.term.eq_ignore_ascii_case(&self.term))
                .count() as f32,
        )
    }

    /// Update [`Term::page_frequency`] based on given term frequency.
    ///
    /// Increments [`Term::page_frequency`] if the term appears at least once.
    fn update_page_frequency(&mut self, tf: OrderedFloat<f32>) {
        // If the term appears at least once, incrememnt page frequency
        if tf > ordered_float::OrderedFloat(0.0) {
            self.page_frequency += 1;
        }
    }

    /// Update the IDF score of a [`Term`] (see [`Term::idf`] for more details).
    ///
    /// This is useful when calculating the TF-IDF score of a term, which is
    /// used to check how frequent a [`Term`] is in one page, and how rare
    /// it is in other pages.
    fn update_total_idf(&mut self, num_pages: i32) {
        // Prevent divide-by-zero error or evaluating log(0)
        if self.page_frequency == 0 || num_pages == 0 {
            self.idf = ordered_float::OrderedFloat(0.0);
            return;
        }

        let idf = num_pages as f32 / self.page_frequency as f32;
        self.idf = OrderedFloat(idf.log10());
    }

    /// Checks if the `Term` is a stop word.
    ///
    /// A stop word is a common word such as 'is,' 'was,' 'has,' etc.
    /// These words are not necessary to index, since they carry little semantic meaning. These can therefore be filtered
    /// out.
    fn is_stop_word(&self) -> bool {
        STOP_WORDS.contains(&StopWordTerm::new(&self.term))
    }

    /// Updates all TF-IDF scores for this term across every page.
    ///
    /// Should be called whenever [`Term::idf`] changes. TF-IDF is calculated
    /// as term frequency * IDF, which needs to be refreshed for every page
    /// if IDF ever changes.
    fn update_tf_idf_scores(&mut self) {
        for (page, tf) in self.tf_scores.iter_mut() {
            let new_tf_idf = *tf * self.idf;
            self.tf_idf_scores.insert(page.clone(), new_tf_idf);
        }
    }
}

#[derive(PartialEq, Eq, Debug, Hash)]
/// A simpler verson of [`Term`] just for storing stop words.
///
/// A stop word is a common word such as 'is,' 'was,' 'has,' etc.
/// See [`Term::is_stop_word`] for more information.
struct StopWordTerm<'a> {
    pub term: &'a str,
}

impl<'a> StopWordTerm<'a> {
    fn new(term: &'a str) -> Self {
        StopWordTerm { term }
    }
}

#[derive(Clone, Debug, PartialEq)]
pub struct PageQueue {
    queue: VecDeque<Page>,
    hashset: HashSet<Page>,
}

impl PageQueue {
    fn new(pages: HashSet<Page>) -> Self {
        PageQueue {
            queue: pages.clone().into_iter().collect(),
            hashset: pages,
        }
    }

    fn contains(&self, page: &Page) -> bool {
        self.hashset.contains(page)
    }

    fn push(&mut self, page: Page) {
        self.queue.push_back(page.clone());
        self.hashset.insert(page);
    }

    fn pop(&mut self) -> Option<Page> {
        if let Some(page) = self.queue.front() {
            self.hashset.remove(page);
            self.queue.pop_front()
        } else {
            None
        }
    }

    /// Refresh the queue by reading from the database.
    async fn refresh_queue(&mut self, pool: &sqlx::PgPool) {
<<<<<<< HEAD
        let rows = sqlx::query(r#"SELECT id, html FROM pages WHERE is_indexed = FALSE LIMIT 100;"#)
            .fetch_all(pool)
            .await
            .unwrap();
=======
        let rows =
            sqlx::query(r#"SELECT id, html FROM pages WHERE is_indexed = FALSE AND is_crawled = TRUE LIMIT 100;"#)
                .fetch_all(pool)
                .await
                .unwrap();
>>>>>>> 9ee61d5a

        for row in rows {
            let page = Page::new(Html::parse_document(row.get("html")), row.get("id"));

            self.push(page);
        }
    }
}

impl<'a> IntoIterator for &'a PageQueue {
    type Item = &'a Page;
    type IntoIter = std::collections::vec_deque::Iter<'a, Page>;

    fn into_iter(self) -> Self::IntoIter {
        self.queue.iter()
    }
}

pub struct Indexer {
    terms: HashMap<String, Term>,
    pages: PageQueue,
    num_pages: i32,
}

impl Indexer {
    pub fn new(starting_terms: HashMap<String, Term>, starting_pages: HashSet<Page>) -> Self {
        let num_pages = starting_pages.len() as i32;

        let mut indexer = Indexer {
            terms: HashMap::new(),
            pages: PageQueue::new(starting_pages),
            num_pages,
        };

        // Add starting terms
        for (_, term) in starting_terms {
            indexer.add_term(term);
        }

        indexer
    }

    pub async fn run(&mut self, pool: &sqlx::PgPool) {
        let mut i = 0;
        if self.pages.queue.is_empty() {
            self.pages.refresh_queue(pool).await;
        }

        while let Some(page) = self.pages.pop() {
            self.parse_page(page);
            println!("Page {} parsed", i);
            i += 1;

            if self.pages.queue.is_empty() {
                self.pages.refresh_queue(pool).await;
            }
        }

        println!("All done!");
    }

    fn parse_page(&mut self, page: Page) {
        let relevant_terms = page.extract_relevant_terms();

        for term in relevant_terms.clone() {
            self.add_term(term);
        }

        // Loop through each stored term
        for (_, term) in self.terms.iter_mut() {
            let tf = term.get_tf(&relevant_terms);

            term.update_page_frequency(tf);

            term.update_total_idf(self.num_pages);

            let tf_idf = tf * term.idf;

            term.tf_scores.insert(page.id, tf);
            term.tf_idf_scores.insert(page.id, tf_idf);

            // Go back and update the tf_idf scores for every other single page
            term.update_tf_idf_scores();
        }
    }

    /// Add a new [`Page`] to the set of existing pages, and increment
    /// [`Indexer::num_pages`].
    ///
    /// Does not add a duplicate page.
    // TODO: Maybe this shouldn't panic...?
    fn add_page(&mut self, page: Page) {
        if !self.pages.contains(&page) {
            self.pages.push(page);
            self.num_pages += 1;
        };
    }

    fn add_term(&mut self, mut term: Term) {
        let term_str = term.term.clone();
        if !self.terms.contains_key(&term_str) {
            // Initialize tf and tf_idf for all existing pages
            for page in &self.pages {
                term.tf_scores.insert(page.id, OrderedFloat(0.0));
                term.tf_idf_scores.insert(page.id, OrderedFloat(0.0));
            }

            self.terms.insert(term_str, term);
        }
    }
}

/// Return the path of a file in src/fixtures given just its filename.
#[cfg(test)]
pub fn test_file_path_from_filepath(filename: &str) -> std::path::PathBuf {
    // CARGO_MANIFEST_DIR gets the source dir of the project
    std::path::PathBuf::from(env!("CARGO_MANIFEST_DIR"))
        .join("src")
        .join("fixtures")
        .join(filename)
}

#[derive(Eq, Debug, Clone)]
pub struct Page {
    id: i32,
    html: Html,
}

impl PartialEq for Page {
    fn eq(&self, other: &Self) -> bool {
        self.id == other.id
    }
}

// Manually implement the Hash trait since Html does not implement Hash
impl std::hash::Hash for Page {
    fn hash<H: std::hash::Hasher>(&self, state: &mut H) {
        // Just hash the id, since it's supposed to be unique
        self.id.hash(state);
    }
}

impl Page {
    pub fn new(html: Html, id: i32) -> Self {
        Page { html, id }
    }

    /// Extract relevant [`Term`]s from [`Html`].
    ///
    /// First filters out common 'stop words' (see [`Term::is_stop_word`] for more information), and then returns the resulting list of [`Term`]s.
    // TODO: Strip punctuation
    fn extract_relevant_terms(&self) -> Vec<Term> {
        self.html
            .select(&BODY_SELECTOR)
            .flat_map(|e| e.text())
            .flat_map(|t| t.split_whitespace())
            .map(|t| {
                t.trim()
                    .to_lowercase()
                    .chars()
                    .filter(|c| c.is_alphanumeric())
                    .collect()
            })
            .map(|t: String| Term::new(t))
            .filter(|t| !t.is_stop_word())
            .collect()
    }
}

#[cfg(test)]
mod test {
    use std::{
        collections::{HashMap, HashSet},
        f32, fs,
    };

    use scraper::Html;

    use crate::{Indexer, Page, Term, test_file_path_from_filepath};

    const DEFAULT_ID: i32 = 0;

    #[test]
    fn test_get_tf_of_term() {
        let html = fs::read_to_string(test_file_path_from_filepath("tf.html")).unwrap();
        let page = Page::new(Html::parse_document(html.as_str()), DEFAULT_ID);

        let term = Term::new(String::from("hippopotamus"));

        assert_eq!(
            term.get_tf(&page.extract_relevant_terms()),
            ordered_float::OrderedFloat(4.0)
        );
    }

    #[test]
    fn test_extract_terms() {
        let page = Page::new(
            Html::parse_document(
                r#"
            <body>
                <p>hippopotamus hippopotamus hippopotamus</p>
            </body>"#,
            ),
            0,
        );
        let expected_terms = vec![
            Term::new(String::from("hippopotamus")),
            Term::new(String::from("hippopotamus")),
            Term::new(String::from("hippopotamus")),
        ];

        assert_eq!(page.extract_relevant_terms(), expected_terms);
    }

    mod update_page_frequency {
        use super::*;

        #[test]
        fn test_positive_nonzero_tf() {
            let mut term = Term::new(String::from("hippopotamus"));

            // A hypothetical term frequency
            let tf = ordered_float::OrderedFloat(2.0);

            term.update_page_frequency(tf);

            assert_eq!(term.page_frequency, 1);
        }

        #[test]
        fn test_zero_tf() {
            let mut term = Term::new(String::from("hippopotamus"));

            // A hypothetical term frequency
            let tf = ordered_float::OrderedFloat(0.0);

            term.update_page_frequency(tf);

            assert_eq!(term.page_frequency, 0);
        }
    }

    mod add_page {
        use std::collections::HashSet;

        use crate::PageQueue;

        use super::*;

        impl PageQueue {
            fn get(&self, page: &Page) -> Option<&Page> {
                self.hashset.get(page)
            }
        }

        #[test]
        fn test_add_page() {
            let page = Page::new(
                Html::parse_document(
                    r#"
                <body>
                    <p>hippopotamus hippopotamus hippopotamus</p>
                </body>"#,
                ),
                0,
            );

            let mut indexer = Indexer::new(HashMap::new(), HashSet::new());

            indexer.add_page(page.clone());

            assert_eq!(indexer.pages.get(&page).unwrap(), &page);
        }

        #[test]
        fn test_add_duplicate_page() {
            let page = Page::new(
                Html::parse_document(
                    r#"
                <body>
                    <p>hippopotamus hippopotamus hippopotamus</p>
                </body>"#,
                ),
                0,
            );

            let mut indexer = Indexer::new(HashMap::new(), HashSet::new());

            indexer.add_page(page.clone());
            indexer.add_page(page.clone());

            assert_eq!(indexer.pages.queue.len(), 1);
        }
    }

    #[test]
    fn test_update_tf_idf_scores() {
        let page1 = Page::new(
            Html::parse_document("<body><p>hippopotamus hippopotamus</p></body>"),
            0,
        );

        let mut term = Term::new(String::from("hippopotamus"));

        // Manually set up TF for both pages
        let tf1 = ordered_float::OrderedFloat(2.0);
        term.tf_scores.insert(page1.id, tf1);

        term.update_page_frequency(tf1);

        // Update idf, which should be log(1/1), where 1 is the number of
        // pages and 1 is the number of pages the term is found in
        term.idf = ordered_float::OrderedFloat(0.0);

        // Update the TF-IDF scores based on the new idf
        term.update_tf_idf_scores();

        // Expected TF-IDF values
        let mut expected_tf_idf = HashMap::new();
        expected_tf_idf.insert(page1.id, tf1 * ordered_float::OrderedFloat(0.0));

        assert_eq!(term.tf_idf_scores, expected_tf_idf);

        let page2 = Page::new(Html::parse_document("<body><p>ladder</p></body>"), 1);

        let tf2 = ordered_float::OrderedFloat(0.0);

        term.tf_scores.insert(page2.id, tf2);

        term.update_page_frequency(tf2);

        // Update idf, which should be log(2/1), where 1 is the number of
        // pages and 1 is the number of pages the term is found in
        term.idf = ordered_float::OrderedFloat(f32::consts::LOG10_2);

        term.update_tf_idf_scores();

        expected_tf_idf.insert(
            page1.id,
            tf1 * ordered_float::OrderedFloat(f32::consts::LOG10_2),
        );
        expected_tf_idf.insert(
            page2.id,
            tf2 * ordered_float::OrderedFloat(f32::consts::LOG10_2),
        );

        assert_eq!(term.tf_idf_scores, expected_tf_idf);
    }

    mod update_idf {
        use super::*;

        #[test]
        fn test_update_idf() {
            let mut term = Term::new(String::from("hippopotamus"));
            term.page_frequency = 2;

            term.clone().update_total_idf(2);

            assert_eq!(term.idf, 0.0);
        }

        #[test]
        fn test_zero_doc_frequency() {
            let mut term = Term::new(String::from("hippopotamus"));
            term.page_frequency = 0;

            term.update_total_idf(2);

            assert_eq!(term.idf, 0.0);
        }

        #[test]
        fn test_zero_num_pages() {
            let mut term = Term::new(String::from("hippopotamus"));
            term.page_frequency = 2;

            term.update_total_idf(0);

            assert_eq!(term.idf, 0.0);
        }
    }

    #[test]
    fn test_filter_stop_words() {
        let html =
            fs::read_to_string(test_file_path_from_filepath("filter_stop_words.html")).unwrap();
        let page = Page::new(Html::parse_document(html.as_str()), 0);

        let terms = page.extract_relevant_terms();

        let included_terms = vec![
            Term::new(String::from("hippopotamus")),
            Term::new(String::from("ladder")),
        ];

        assert_eq!(terms, included_terms);
    }

    #[test]
    fn test_add_term() {
        let page = Page::new(Html::new_document(), 0);
        let mut term = Term::new(String::from("hippopotamus"));
        term.tf_scores
            .insert(page.id, ordered_float::OrderedFloat(0.0));
        term.tf_idf_scores
            .insert(page.id, ordered_float::OrderedFloat(0.0));

        let mut indexer = Indexer::new(HashMap::new(), HashSet::new());

        indexer.add_term(term.clone());

        assert_eq!(indexer.terms.get("hippopotamus").unwrap(), &term);
    }

    #[test]
    fn test_parse_document() {
        let page1 = Page::new(
            Html::parse_document(
                r#"
        <body>
            <p>hippopotamus hippopotamus hippopotamus</p>
        </body>"#,
            ),
            0,
        );

        let page2 = Page::new(
            Html::parse_document(
                r#"
        <body>
            <p>elephant elephant elephant</p>
        </body>"#,
            ),
            1,
        );

        let mut indexer = Indexer::new(HashMap::new(), HashSet::new());

        indexer.add_page(page1.clone());
        indexer.parse_page(page1.clone());

        indexer.add_page(page2.clone());
        indexer.parse_page(page2.clone());

        // Hippopotamus term
        let mut expected_hippo = Term::new(String::from("hippopotamus"));
        expected_hippo.idf = ordered_float::OrderedFloat(f32::consts::LOG10_2);
        expected_hippo.page_frequency = 1;
        expected_hippo
            .tf_idf_scores
            .insert(page2.id, ordered_float::OrderedFloat(0.0)); // TF = 0 in page2
        expected_hippo
            .tf_idf_scores
            .insert(page1.id, ordered_float::OrderedFloat(0.90309)); // TF-IDF in page1

        // Elephant term
        let mut expected_elephant = Term::new(String::from("elephant"));
        expected_elephant.idf = ordered_float::OrderedFloat(f32::consts::LOG10_2);
        expected_elephant.page_frequency = 1;
        expected_elephant
            .tf_idf_scores
            .insert(page1.id, ordered_float::OrderedFloat(0.0)); // TF = 0 in page1
        expected_elephant
            .tf_idf_scores
            .insert(page2.id, ordered_float::OrderedFloat(0.90309)); // TF-IDF in page2

        let mut expected_terms = HashMap::new();
        expected_terms.insert(expected_hippo.term.clone(), expected_hippo.clone());
        expected_terms.insert(expected_elephant.term.clone(), expected_elephant.clone());

        let expected_terms = vec![expected_hippo, expected_elephant];

        for expected_term in expected_terms {
            let err_msg = &format!("Term '{}' not found in indexer", expected_term.term);
            let term_in_indexer = indexer.terms.get(&expected_term.term).expect(err_msg);

            assert_eq!(
                term_in_indexer.idf, expected_term.idf,
                "IDF mismatch for term '{}'",
                expected_term.term
            );
            assert_eq!(
                term_in_indexer.page_frequency, expected_term.page_frequency,
                "page frequency mismatch for term '{}'",
                expected_term.term
            );

            for (expected_page_id, tf_idf) in &expected_term.tf_idf_scores {
                let err_msg = &format!(
                    "TF-IDF {} not found for term '{}' in page {}, instead found TF-IDF {}",
                    tf_idf, expected_term.term, expected_page_id, tf_idf
                );
                let (page_id, _) = term_in_indexer
                    .tf_idf_scores
                    .get_key_value(expected_page_id)
                    .expect(err_msg);
                assert_eq!(
                    page_id, expected_page_id,
                    "page ID mismatch for term '{}'",
                    expected_term.term
                );
            }
        }
    }
}<|MERGE_RESOLUTION|>--- conflicted
+++ resolved
@@ -180,18 +180,11 @@
 
     /// Refresh the queue by reading from the database.
     async fn refresh_queue(&mut self, pool: &sqlx::PgPool) {
-<<<<<<< HEAD
-        let rows = sqlx::query(r#"SELECT id, html FROM pages WHERE is_indexed = FALSE LIMIT 100;"#)
-            .fetch_all(pool)
-            .await
-            .unwrap();
-=======
         let rows =
             sqlx::query(r#"SELECT id, html FROM pages WHERE is_indexed = FALSE AND is_crawled = TRUE LIMIT 100;"#)
                 .fetch_all(pool)
                 .await
                 .unwrap();
->>>>>>> 9ee61d5a
 
         for row in rows {
             let page = Page::new(Html::parse_document(row.get("html")), row.get("id"));
