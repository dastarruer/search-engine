#[cfg(feature = "logging")]
use flexi_logger::FileSpec;

use flexi_logger::{Duplicate, Logger, WriteMode};
use sqlx::postgres::PgPoolOptions;
use tf_idf_indexer::{Indexer, utils};

#[tokio::main]
async fn main() {
<<<<<<< HEAD
=======
    set_up_logging().await.expect("Log setup should not fail.");

>>>>>>> a7ef7384
    let url = utils::construct_postgres_url();
    let url = url.as_str();
    log::info!("Connecting to the database at {}...", url);

    let max_connections = 10;
    let min_connections = 2;

    let connection_timeout = std::time::Duration::from_secs(5);

    let max_lifetime = Some(std::time::Duration::from_secs(1800));
    let idle_timeout = Some(std::time::Duration::from_secs(600));

    let pool = PgPoolOptions::new()
        .max_connections(max_connections)
        .min_connections(min_connections)
        .acquire_timeout(connection_timeout) // connection timeout
        .max_lifetime(max_lifetime) // recycle old connections
        .idle_timeout(idle_timeout) // close idle connections
        .connect(url) // async connect
        .await
        .expect("DATABASE_URL should correctly point to the PostGreSQL database.");
    log::info!("Succesfully connected to the database!");

    sqlx::migrate!("../migrations")
        .run(&pool)
        .await
        .expect("Migrations should not throw any errors.");

    let mut indexer = Indexer::new_with_pool(&pool).await;

    log::info!("Running indexer...");
    indexer.run(&pool).await;
    log::info!("Indexer is finished!");
}

#[cfg(feature = "logging")]
async fn set_up_logging() -> Result<(), Box<dyn std::error::Error>> {
    let log_dir = std::path::PathBuf::from(env!("CARGO_MANIFEST_DIR")).join("logs");

    let _logger = Logger::try_with_str("info")?
        .log_to_file(
            FileSpec::default()
                .directory(log_dir)
                .suppress_basename()
                .suffix("log"),
        )
        .duplicate_to_stdout(Duplicate::Info)
        .write_mode(WriteMode::BufferAndFlush)
        .start()?;

    Ok(())
}

// The only differnce with this is that it does not write log output to a file
#[cfg(not(feature = "logging"))]
async fn set_up_logging() -> Result<(), Box<dyn std::error::Error>> {
    let _logger = Logger::try_with_str("info")?
        .duplicate_to_stdout(Duplicate::Info)
        .write_mode(WriteMode::BufferAndFlush)
        .start()?;

    Ok(())
}<|MERGE_RESOLUTION|>--- conflicted
+++ resolved
@@ -7,11 +7,8 @@
 
 #[tokio::main]
 async fn main() {
-<<<<<<< HEAD
-=======
     set_up_logging().await.expect("Log setup should not fail.");
 
->>>>>>> a7ef7384
     let url = utils::construct_postgres_url();
     let url = url.as_str();
     log::info!("Connecting to the database at {}...", url);
